/**
 * @license
 * SPDX-License-Identifier: Apache-2.0
*/


import React, { useState, useCallback, useRef, useEffect } from 'react';
import ReactCrop, { type Crop, type PixelCrop } from 'react-image-crop';
import { generateEditedImage, generateFilteredImage, generateAdjustedImage, generateRemovedBackgroundImage, generateExpandedImage, generateCompositedImage } from './services/geminiService';
import Header from './components/Header';
import Spinner from './components/Spinner';
import FilterPanel from './components/FilterPanel';
import AdjustmentPanel from './components/AdjustmentPanel';
import CropPanel from './components/CropPanel';
import ExpandPanel from './components/ExpandPanel';
import InsertPanel from './components/InsertPanel';
import RemoveBackgroundPanel from './components/RemoveBackgroundPanel';
import { UndoIcon, RedoIcon, EyeIcon } from './components/icons';
import StartScreen from './components/StartScreen';

// Helper to convert a data URL string to a File object
const dataURLtoFile = (dataurl: string, filename: string): File => {
    const arr = dataurl.split(',');
    if (arr.length < 2) throw new Error("Invalid data URL");
    const mimeMatch = arr[0].match(/:(.*?);/);
    if (!mimeMatch || !mimeMatch[1]) throw new Error("Could not parse MIME type from data URL");

    const mime = mimeMatch[1];
    const bstr = atob(arr[1]);
    let n = bstr.length;
    const u8arr = new Uint8Array(n);
    while(n--){
        u8arr[n] = bstr.charCodeAt(n);
    }
    return new File([u8arr], filename, {type:mime});
}

type Tab = 'retouch' | 'adjust' | 'filters' | 'crop' | 'expand' | 'insert' | 'remove-bg';

const App: React.FC = () => {
  const [history, setHistory] = useState<File[]>([]);
  const [historyIndex, setHistoryIndex] = useState<number>(-1);
  const [prompt, setPrompt] = useState<string>('');
  const [isLoading, setIsLoading] = useState<boolean>(false);
  const [error, setError] = useState<string | null>(null);
  const [editHotspot, setEditHotspot] = useState<{ x: number, y: number } | null>(null);
  const [displayHotspot, setDisplayHotspot] = useState<{ x: number, y: number } | null>(null);
  const [activeTab, setActiveTab] = useState<Tab>('retouch');
  
  const [crop, setCrop] = useState<Crop>();
  const [completedCrop, setCompletedCrop] = useState<PixelCrop>();
  const [aspect, setAspect] = useState<number | undefined>();
  const [expandAspect, setExpandAspect] = useState<number | undefined>();
  const [insertImage, setInsertImage] = useState<File | null>(null);

  const [isComparing, setIsComparing] = useState<boolean>(false);
  const imgRef = useRef<HTMLImageElement>(null);

  const currentImage = history[historyIndex] ?? null;
  const originalImage = history[0] ?? null;

  const [currentImageUrl, setCurrentImageUrl] = useState<string | null>(null);
  const [originalImageUrl, setOriginalImageUrl] = useState<string | null>(null);

  // Effect to create and revoke object URLs safely for the current image
  useEffect(() => {
    if (currentImage) {
      const url = URL.createObjectURL(currentImage);
      setCurrentImageUrl(url);
      return () => URL.revokeObjectURL(url);
    } else {
      setCurrentImageUrl(null);
    }
  }, [currentImage]);
  
  // Effect to create and revoke object URLs safely for the original image
  useEffect(() => {
    if (originalImage) {
      const url = URL.createObjectURL(originalImage);
      setOriginalImageUrl(url);
      return () => URL.revokeObjectURL(url);
    } else {
      setOriginalImageUrl(null);
    }
  }, [originalImage]);


  const canUndo = historyIndex > 0;
  const canRedo = historyIndex < history.length - 1;

  const addImageToHistory = useCallback((newImageFile: File) => {
    const newHistory = history.slice(0, historyIndex + 1);
    newHistory.push(newImageFile);
    setHistory(newHistory);
    setHistoryIndex(newHistory.length - 1);
    // Reset transient states after an action
    setCrop(undefined);
    setCompletedCrop(undefined);
    setExpandAspect(undefined);
    setInsertImage(null);
  }, [history, historyIndex]);

  const handleImageUpload = useCallback((file: File) => {
    setError(null);
    setHistory([file]);
    setHistoryIndex(0);
    setEditHotspot(null);
    setDisplayHotspot(null);
    setActiveTab('retouch');
    setCrop(undefined);
    setCompletedCrop(undefined);
    setExpandAspect(undefined);
    setInsertImage(null);
  }, []);

  const handleGenerate = useCallback(async () => {
    if (!currentImage) {
      setError('No image loaded to edit.');
      return;
    }
    
    if (!prompt.trim()) {
        setError('Please enter a description for your edit.');
        return;
    }

    if (!editHotspot) {
        setError('Please click on the image to select an area to edit.');
        return;
    }

    setIsLoading(true);
    setError(null);
    
    try {
        const editedImageUrl = await generateEditedImage(currentImage, prompt, editHotspot);
        const newImageFile = dataURLtoFile(editedImageUrl, `edited-${Date.now()}.png`);
        addImageToHistory(newImageFile);
        setEditHotspot(null);
        setDisplayHotspot(null);
    } catch (err) {
        const errorMessage = err instanceof Error ? err.message : 'An unknown error occurred.';
        setError(`Failed to generate the image. ${errorMessage}`);
        console.error(err);
    } finally {
        setIsLoading(false);
    }
  }, [currentImage, prompt, editHotspot, addImageToHistory]);
  
  const handleApplyFilter = useCallback(async (filterPrompt: string) => {
    if (!currentImage) {
      setError('No image loaded to apply a filter to.');
      return;
    }
    
    setIsLoading(true);
    setError(null);
    
    try {
        const filteredImageUrl = await generateFilteredImage(currentImage, filterPrompt);
        const newImageFile = dataURLtoFile(filteredImageUrl, `filtered-${Date.now()}.png`);
        addImageToHistory(newImageFile);
    } catch (err) {
        const errorMessage = err instanceof Error ? err.message : 'An unknown error occurred.';
        setError(`Failed to apply the filter. ${errorMessage}`);
        console.error(err);
    } finally {
        setIsLoading(false);
    }
  }, [currentImage, addImageToHistory]);
  
  const handleApplyAdjustment = useCallback(async (adjustmentPrompt: string) => {
    if (!currentImage) {
      setError('No image loaded to apply an adjustment to.');
      return;
    }
    
    setIsLoading(true);
    setError(null);
    
    try {
        const adjustedImageUrl = await generateAdjustedImage(currentImage, adjustmentPrompt);
        const newImageFile = dataURLtoFile(adjustedImageUrl, `adjusted-${Date.now()}.png`);
        addImageToHistory(newImageFile);
    } catch (err) {
        const errorMessage = err instanceof Error ? err.message : 'An unknown error occurred.';
        setError(`Failed to apply the adjustment. ${errorMessage}`);
        console.error(err);
    } finally {
        setIsLoading(false);
    }
  }, [currentImage, addImageToHistory]);

  const handleApplyRemoveBackground = useCallback(async (type: 'transparent' | 'color', color?: string) => {
    if (!currentImage) {
      setError('No image loaded to remove the background from.');
      return;
    }
    
    setIsLoading(true);
    setError(null);
    
    try {
        const resultImageUrl = await generateRemovedBackgroundImage(currentImage, type, color);
        const newImageFile = dataURLtoFile(resultImageUrl, `removed-bg-${Date.now()}.png`);
        addImageToHistory(newImageFile);
    } catch (err) {
        const errorMessage = err instanceof Error ? err.message : 'An unknown error occurred.';
        setError(`Failed to remove the background. ${errorMessage}`);
        console.error(err);
    } finally {
        setIsLoading(false);
    }
  }, [currentImage, addImageToHistory]);

  const handleApplyCrop = useCallback(() => {
    if (!completedCrop || !imgRef.current) {
        setError('Please select an area to crop.');
        return;
    }

    const image = imgRef.current;
    const canvas = document.createElement('canvas');
    const scaleX = image.naturalWidth / image.width;
    const scaleY = image.naturalHeight / image.height;
    
    canvas.width = completedCrop.width;
    canvas.height = completedCrop.height;
    const ctx = canvas.getContext('2d');

    if (!ctx) {
        setError('Could not process the crop.');
        return;
    }

    const pixelRatio = window.devicePixelRatio || 1;
    canvas.width = completedCrop.width * pixelRatio;
    canvas.height = completedCrop.height * pixelRatio;
    ctx.setTransform(pixelRatio, 0, 0, pixelRatio, 0, 0);
    ctx.imageSmoothingQuality = 'high';

    ctx.drawImage(
      image,
      completedCrop.x * scaleX,
      completedCrop.y * scaleY,
      completedCrop.width * scaleX,
      completedCrop.height * scaleY,
      0,
      0,
      completedCrop.width,
      completedCrop.height,
    );
    
    const croppedImageUrl = canvas.toDataURL('image/png');
    const newImageFile = dataURLtoFile(croppedImageUrl, `cropped-${Date.now()}.png`);
    addImageToHistory(newImageFile);

  }, [completedCrop, addImageToHistory]);

  const handleApplyExpand = useCallback(async (expandPrompt: string) => {
    if (!currentImage || !imgRef.current || !expandAspect) {
        setError('Please select an aspect ratio to expand to.');
        return;
    }

    setIsLoading(true);
    setError(null);

    try {
        const image = imgRef.current;
        const canvas = document.createElement('canvas');
        
        const originalWidth = image.naturalWidth;
        const originalHeight = image.naturalHeight;

        // Determine the new canvas size that maintains the expandAspect
        // while fully containing the original image.
        
        // Calculate the potential new width if we anchor the scaling to the original height.
        const potentialWidth = Math.round(originalHeight * expandAspect);
        
        // Calculate the potential new height if we anchor the scaling to the original width.
        const potentialHeight = Math.round(originalWidth / expandAspect);
        
        let newWidth, newHeight;
        
        // To decide which dimension to anchor, we check which calculation
        // results in a canvas that is large enough in both dimensions.
        // If scaling by height gives us a width that's at least the original width,
        // it means the target aspect ratio is wider than or equal to the original.
        // In this case, we fix the height and expand the width.
        if (potentialWidth >= originalWidth) {
            newWidth = potentialWidth;
            newHeight = originalHeight;
        } else {
            // Otherwise, the target aspect ratio is taller than the original.
            // We must fix the width and expand the height.
            newWidth = originalWidth;
            newHeight = potentialHeight;
        }

        canvas.width = newWidth;
        canvas.height = newHeight;
        const ctx = canvas.getContext('2d');
        if (!ctx) throw new Error("Could not get canvas context");
        
        const offsetX = (newWidth - originalWidth) / 2;
        const offsetY = (newHeight - originalHeight) / 2;
        ctx.drawImage(image, offsetX, offsetY);

        const canvasWithTransparencyUrl = canvas.toDataURL('image/png');
        const imageForApi = dataURLtoFile(canvasWithTransparencyUrl, `expand-base-${Date.now()}.png`);

        const expandedImageUrl = await generateExpandedImage(imageForApi, expandPrompt);
        const newImageFile = dataURLtoFile(expandedImageUrl, `expanded-${Date.now()}.png`);
        addImageToHistory(newImageFile);

    } catch (err) {
        const errorMessage = err instanceof Error ? err.message : 'An unknown error occurred.';
        setError(`Failed to apply the expansion. ${errorMessage}`);
        console.error(err);
    } finally {
        setIsLoading(false);
    }
  }, [currentImage, expandAspect, addImageToHistory]);

  const handleApplyInsert = useCallback(async () => {
    if (!currentImage || !insertImage) {
        setError('Please upload a background image and an image to insert.');
        return;
    }

    setIsLoading(true);
    setError(null);

    try {
        const compositedImageUrl = await generateCompositedImage(currentImage, insertImage);
        const newImageFile = dataURLtoFile(compositedImageUrl, `composited-${Date.now()}.png`);
        addImageToHistory(newImageFile);
    } catch (err) {
        const errorMessage = err instanceof Error ? err.message : 'An unknown error occurred.';
        setError(`Failed to composite the image. ${errorMessage}`);
        console.error(err);
    } finally {
        setIsLoading(false);
    }
  }, [currentImage, insertImage, addImageToHistory]);

  const handleUndo = useCallback(() => {
    if (canUndo) {
      setHistoryIndex(historyIndex - 1);
      setEditHotspot(null);
      setDisplayHotspot(null);
    }
  }, [canUndo, historyIndex]);
  
  const handleRedo = useCallback(() => {
    if (canRedo) {
      setHistoryIndex(historyIndex + 1);
      setEditHotspot(null);
      setDisplayHotspot(null);
    }
  }, [canRedo, historyIndex]);

  const handleReset = useCallback(() => {
    if (history.length > 0) {
      setHistoryIndex(0);
      setError(null);
      setEditHotspot(null);
      setDisplayHotspot(null);
    }
  }, [history]);

  const handleUploadNew = useCallback(() => {
      setHistory([]);
      setHistoryIndex(-1);
      setError(null);
      setPrompt('');
      setEditHotspot(null);
      setDisplayHotspot(null);
  }, []);

  const handleDownload = useCallback(() => {
      if (currentImage) {
          const link = document.createElement('a');
          link.href = URL.createObjectURL(currentImage);
          link.download = `edited-${currentImage.name}`;
          document.body.appendChild(link);
          link.click();
          document.body.removeChild(link);
          URL.revokeObjectURL(link.href);
      }
  }, [currentImage]);
  
  const handleFileSelect = (files: FileList | null) => {
    if (files && files[0]) {
      handleImageUpload(files[0]);
    }
  };

  const handleImageClick = (e: React.MouseEvent<HTMLImageElement>) => {
    if (activeTab !== 'retouch') return;
    
    const img = e.currentTarget;
    const rect = img.getBoundingClientRect();

    const offsetX = e.clientX - rect.left;
    const offsetY = e.clientY - rect.top;
    
    setDisplayHotspot({ x: offsetX, y: offsetY });

    const { naturalWidth, naturalHeight, clientWidth, clientHeight } = img;
    const scaleX = naturalWidth / clientWidth;
    const scaleY = naturalHeight / clientHeight;

    const originalX = Math.round(offsetX * scaleX);
    const originalY = Math.round(offsetY * scaleY);

    setEditHotspot({ x: originalX, y: originalY });
  };
  
  const handleTabClick = (tab: Tab) => {
    if (tab !== 'expand') setExpandAspect(undefined);
    if (tab !== 'crop') {
        setCrop(undefined);
        setCompletedCrop(undefined);
    }
    if (tab !== 'insert') {
        setInsertImage(null);
    }
    setActiveTab(tab);
  };

  const renderContent = () => {
    if (error) {
       return (
           <div className="text-center animate-fade-in bg-red-500/10 border border-red-500/20 p-8 rounded-lg max-w-2xl mx-auto flex flex-col items-center gap-4">
            <h2 className="text-2xl font-bold text-red-300">An Error Occurred</h2>
            <p className="text-md text-red-400">{error}</p>
            <button
                onClick={() => setError(null)}
                className="bg-red-500 hover:bg-red-600 text-white font-bold py-2 px-6 rounded-lg text-md transition-colors"
              >
                Try Again
            </button>
          </div>
        );
    }
    
    if (!currentImageUrl) {
      return <StartScreen onFileSelect={handleFileSelect} />;
    }

    const originalAspect = (imgRef.current && imgRef.current.naturalHeight > 0)
        ? imgRef.current.naturalWidth / imgRef.current.naturalHeight
        : undefined;

    let mainDisplay: React.ReactNode;

    const imageDisplay = (
      <div className="relative">
        {originalImageUrl && (
            <img
                key={originalImageUrl}
                src={originalImageUrl}
                alt="Original"
                className="w-full h-auto object-contain max-h-[60vh] rounded-xl pointer-events-none"
            />
        )}
        <img
            ref={imgRef}
            key={currentImageUrl}
            src={currentImageUrl}
            alt="Current"
            onClick={handleImageClick}
            className={`absolute top-0 left-0 w-full h-auto object-contain max-h-[60vh] rounded-xl transition-opacity duration-200 ease-in-out ${isComparing ? 'opacity-0' : 'opacity-100'} ${activeTab === 'retouch' ? 'cursor-crosshair' : ''}`}
        />
      </div>
    );

    const cropImageElement = (
      <img 
        ref={imgRef}
        key={`crop-${currentImageUrl}`}
        src={currentImageUrl} 
        alt="Crop this image"
        className="w-full h-auto object-contain max-h-[60vh] rounded-xl"
      />
    );

    if (activeTab === 'crop') {
        mainDisplay = (
            <ReactCrop 
              crop={crop} 
              onChange={c => setCrop(c)} 
              onComplete={c => setCompletedCrop(c)}
              aspect={aspect}
              className="max-h-[60vh]"
            >
              {cropImageElement}
            </ReactCrop>
        );
    } else if (activeTab === 'expand' && currentImageUrl && originalAspect) {
        const containerStyle: React.CSSProperties = {
            aspectRatio: expandAspect ? `${expandAspect}` : `${originalAspect}`,
        };
        mainDisplay = (
            <div className="w-full bg-grid-pattern flex items-center justify-center max-h-[60vh] rounded-xl transition-all duration-300" style={containerStyle}>
                 <img
                    ref={imgRef}
                    key={currentImageUrl}
                    src={currentImageUrl}
                    alt="Current to expand"
                    className="rounded-xl object-contain max-w-full max-h-full"
                />
            </div>
        );
    } else {
        mainDisplay = imageDisplay;
    }


    return (
      <div className="w-full max-w-4xl mx-auto flex flex-col items-center gap-6 animate-fade-in">
        <div className="relative w-full shadow-2xl rounded-xl overflow-hidden bg-black/20">
            {isLoading && (
                <div className="absolute inset-0 bg-black/70 z-30 flex flex-col items-center justify-center gap-4 animate-fade-in">
                    <Spinner />
                    <p className="text-gray-300">AI is working its magic...</p>
                </div>
            )}
            
            {mainDisplay}

            {displayHotspot && !isLoading && activeTab === 'retouch' && (
                <div 
                    className="absolute rounded-full w-6 h-6 bg-blue-500/50 border-2 border-white pointer-events-none -translate-x-1/2 -translate-y-1/2 z-10"
                    style={{ left: `${displayHotspot.x}px`, top: `${displayHotspot.y}px` }}
                >
                    <div className="absolute inset-0 rounded-full w-6 h-6 animate-ping bg-blue-400"></div>
                </div>
            )}
        </div>
        
<<<<<<< HEAD
=======
        <div className="w-full bg-gray-800/80 border border-gray-700/80 rounded-lg p-2 flex items-center gap-2 backdrop-blur-sm overflow-x-auto hide-scrollbar md:justify-center">
            {(['retouch', 'crop', 'expand', 'insert', 'remove-bg', 'adjust', 'filters'] as Tab[]).map(tab => (
                 <button
                    key={tab}
                    onClick={() => handleTabClick(tab)}
                    className={`flex-shrink-0 capitalize font-semibold py-3 px-5 rounded-md transition-all duration-200 text-base ${
                        activeTab === tab 
                        ? 'bg-gradient-to-br from-blue-500 to-cyan-400 text-white shadow-lg shadow-cyan-500/40' 
                        : 'text-gray-300 hover:text-white hover:bg-white/10'
                    }`}
                >
                    {tab === 'remove-bg' ? 'Remove BG' : tab}
                </button>
            ))}
        </div>
        
>>>>>>> ba60d935
        <div className="w-full">
            {activeTab === 'retouch' && (
                <div className="flex flex-col items-center gap-4">
                    <p className="text-md text-gray-400">
                        {editHotspot ? 'Great! Now describe your localized edit below.' : 'Click an area on the image to make a precise edit.'}
                    </p>
                    <form onSubmit={(e) => { e.preventDefault(); handleGenerate(); }} className="w-full flex items-center gap-2">
                        <input
                            type="text"
                            value={prompt}
                            onChange={(e) => setPrompt(e.target.value)}
                            placeholder={editHotspot ? "e.g., 'change my shirt color to blue'" : "First click a point on the image"}
                            className="flex-grow bg-gray-800 border border-gray-700 text-gray-200 rounded-lg p-5 text-lg focus:ring-2 focus:ring-blue-500 focus:outline-none transition w-full disabled:cursor-not-allowed disabled:opacity-60"
                            disabled={isLoading || !editHotspot}
                        />
                        <button 
                            type="submit"
                            className="bg-gradient-to-br from-blue-600 to-blue-500 text-white font-bold py-5 px-8 text-lg rounded-lg transition-all duration-300 ease-in-out shadow-lg shadow-blue-500/20 hover:shadow-xl hover:shadow-blue-500/40 hover:-translate-y-px active:scale-95 active:shadow-inner disabled:from-blue-800 disabled:to-blue-700 disabled:shadow-none disabled:cursor-not-allowed disabled:transform-none"
                            disabled={isLoading || !prompt.trim() || !editHotspot}
                        >
                            Generate
                        </button>
                    </form>
                </div>
            )}
            {activeTab === 'crop' && <CropPanel onApplyCrop={handleApplyCrop} onSetAspect={setAspect} isLoading={isLoading} isCropping={!!completedCrop?.width && completedCrop.width > 0} />}
            {activeTab === 'expand' && originalAspect && <ExpandPanel onApplyExpand={handleApplyExpand} onSetAspect={setExpandAspect} isLoading={isLoading} currentAspect={expandAspect} originalAspect={originalAspect} />}
            {activeTab === 'insert' && 
                <InsertPanel 
                    onImageInsert={setInsertImage}
                    onApplyInsert={handleApplyInsert}
                    onClearInsert={() => setInsertImage(null)}
                    isLoading={isLoading}
                    insertImage={insertImage}
                />
            }
            {activeTab === 'remove-bg' && <RemoveBackgroundPanel onApplyRemoveBackground={handleApplyRemoveBackground} isLoading={isLoading} />}
            {activeTab === 'adjust' && <AdjustmentPanel onApplyAdjustment={handleApplyAdjustment} isLoading={isLoading} />}
            {activeTab === 'filters' && <FilterPanel onApplyFilter={handleApplyFilter} isLoading={isLoading} />}
        </div>
        
        <div className="flex flex-wrap items-center justify-center gap-3 mt-6">
            <button 
                onClick={handleUndo}
                disabled={!canUndo}
                className="flex items-center justify-center text-center bg-white/10 border border-white/20 text-gray-200 font-semibold py-3 px-5 rounded-md transition-all duration-200 ease-in-out hover:bg-white/20 hover:border-white/30 active:scale-95 text-base disabled:opacity-50 disabled:cursor-not-allowed disabled:bg-white/5"
                aria-label="Undo last action"
            >
                <UndoIcon className="w-5 h-5 mr-2" />
                Undo
            </button>
            <button 
                onClick={handleRedo}
                disabled={!canRedo}
                className="flex items-center justify-center text-center bg-white/10 border border-white/20 text-gray-200 font-semibold py-3 px-5 rounded-md transition-all duration-200 ease-in-out hover:bg-white/20 hover:border-white/30 active:scale-95 text-base disabled:opacity-50 disabled:cursor-not-allowed disabled:bg-white/5"
                aria-label="Redo last action"
            >
                <RedoIcon className="w-5 h-5 mr-2" />
                Redo
            </button>
            
            <div className="h-6 w-px bg-gray-600 mx-1 hidden sm:block"></div>

            {canUndo && (
              <button 
                  onMouseDown={() => setIsComparing(true)}
                  onMouseUp={() => setIsComparing(false)}
                  onMouseLeave={() => setIsComparing(false)}
                  onTouchStart={() => setIsComparing(true)}
                  onTouchEnd={() => setIsComparing(false)}
                  className="flex items-center justify-center text-center bg-white/10 border border-white/20 text-gray-200 font-semibold py-3 px-5 rounded-md transition-all duration-200 ease-in-out hover:bg-white/20 hover:border-white/30 active:scale-95 text-base"
                  aria-label="Press and hold to see original image"
              >
                  <EyeIcon className="w-5 h-5 mr-2" />
                  Compare
              </button>
            )}

            <button 
                onClick={handleReset}
                disabled={!canUndo}
                className="text-center bg-transparent border border-white/20 text-gray-200 font-semibold py-3 px-5 rounded-md transition-all duration-200 ease-in-out hover:bg-white/10 hover:border-white/30 active:scale-95 text-base disabled:opacity-50 disabled:cursor-not-allowed disabled:bg-transparent"
              >
                Reset
            </button>
            <button 
                onClick={handleUploadNew}
                className="text-center bg-white/10 border border-white/20 text-gray-200 font-semibold py-3 px-5 rounded-md transition-all duration-200 ease-in-out hover:bg-white/20 hover:border-white/30 active:scale-95 text-base"
            >
                Upload New
            </button>

            <button 
                onClick={handleDownload}
                className="flex-grow sm:flex-grow-0 ml-auto bg-gradient-to-br from-green-600 to-green-500 text-white font-bold py-3 px-5 rounded-md transition-all duration-300 ease-in-out shadow-lg shadow-green-500/20 hover:shadow-xl hover:shadow-green-500/40 hover:-translate-y-px active:scale-95 active:shadow-inner text-base"
            >
                Download Image
            </button>
        </div>
      </div>
    );
  };
  
  return (
    <div className="min-h-screen text-gray-100 flex flex-col">
      <Header activeTab={activeTab} onSelectTab={handleTabClick} />
      <main className={`flex-grow w-full max-w-[1600px] mx-auto p-4 md:p-8 flex justify-center ${currentImage ? 'items-start' : 'items-center'}`}>
        {renderContent()}
      </main>
    </div>
  );
};

export default App;<|MERGE_RESOLUTION|>--- conflicted
+++ resolved
@@ -542,25 +542,6 @@
             )}
         </div>
         
-<<<<<<< HEAD
-=======
-        <div className="w-full bg-gray-800/80 border border-gray-700/80 rounded-lg p-2 flex items-center gap-2 backdrop-blur-sm overflow-x-auto hide-scrollbar md:justify-center">
-            {(['retouch', 'crop', 'expand', 'insert', 'remove-bg', 'adjust', 'filters'] as Tab[]).map(tab => (
-                 <button
-                    key={tab}
-                    onClick={() => handleTabClick(tab)}
-                    className={`flex-shrink-0 capitalize font-semibold py-3 px-5 rounded-md transition-all duration-200 text-base ${
-                        activeTab === tab 
-                        ? 'bg-gradient-to-br from-blue-500 to-cyan-400 text-white shadow-lg shadow-cyan-500/40' 
-                        : 'text-gray-300 hover:text-white hover:bg-white/10'
-                    }`}
-                >
-                    {tab === 'remove-bg' ? 'Remove BG' : tab}
-                </button>
-            ))}
-        </div>
-        
->>>>>>> ba60d935
         <div className="w-full">
             {activeTab === 'retouch' && (
                 <div className="flex flex-col items-center gap-4">
